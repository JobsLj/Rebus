﻿using System.Collections.Concurrent;
using System.Collections.Generic;
using System.Threading;
using System.Threading.Tasks;
using Rebus.Messages;
#pragma warning disable 1998

namespace Rebus.Transport
{
    /// <summary>
    /// Abstract transport implementation that implements the necessary logic to queue outgoing messages in memory,
    /// enabling batching and whatnot if desired when sending the messages at commit time
    /// </summary>
    public abstract class AbstractRebusTransport : ITransport
    {
<<<<<<< HEAD
        static readonly Task<int> TaskCompletedResult = Task.FromResult(0);

        /// <summary>
        /// Creates the abstract Rebus transport with the given <paramref name="inputQueueName"/> (or NULL, if it's a one-way client)
=======
        /// <summary>
        /// Creates the abstract transport with the given <paramref name="inputQueueName"/>
>>>>>>> a3913013
        /// </summary>
        protected AbstractRebusTransport(string inputQueueName)
        {
            Address = inputQueueName;
        }

        /// <summary>
        /// Enqueues a message in-mem to be sent when the transaction context is committed
        /// </summary>
        /// <inheritdoc />
        public Task Send(string destinationAddress, TransportMessage message, ITransactionContext context)
        {
            var outgoingMessages = context.GetOrAdd("outgoing-messages", () =>
            {
                var messages = new ConcurrentQueue<OutgoingMessage>();

                context.OnCommitted(async () => await SendOutgoingMessages(messages, context));

                return messages;
            });

            outgoingMessages.Enqueue(new OutgoingMessage(message, destinationAddress));

            return TaskCompletedResult;
        }

        /// <summary>
<<<<<<< HEAD
        /// Creates a queue with the given name
=======
        /// Must implement the creation of a "queue" (whatever that means for the given transport implementation)
>>>>>>> a3913013
        /// </summary>
        public abstract void CreateQueue(string address);

        /// <summary>
<<<<<<< HEAD
        /// Receives the next message
=======
        /// Must implement a receive operation, returning the next available message, or null of none could be found
>>>>>>> a3913013
        /// </summary>
        public abstract Task<TransportMessage> Receive(ITransactionContext context, CancellationToken cancellationToken);

        /// <summary>
        /// Implement this to send all outgoing messages
        /// </summary>
        protected abstract Task SendOutgoingMessages(IEnumerable<OutgoingMessage> outgoingMessages, ITransactionContext context);
        
        /// <summary>
        /// Gets the transport's input queue address
        /// </summary>
        public string Address { get; }

        /// <summary>
        /// Represents one single transport messages for one particular destination
        /// </summary>
        public class OutgoingMessage
        {
            /// <summary>
            /// Gets the transport message
            /// </summary>
            public TransportMessage TransportMessage { get; }

            /// <summary>
            /// Gets the destination address
            /// </summary>
            public string DestinationAddress { get; }

            /// <summary>
            /// Constructs the outgoing message
            /// </summary>
            public OutgoingMessage(TransportMessage transportMessage, string destinationAddress)
            {
                TransportMessage = transportMessage;
                DestinationAddress = destinationAddress;
            }
        }
    }
}<|MERGE_RESOLUTION|>--- conflicted
+++ resolved
@@ -13,15 +13,13 @@
     /// </summary>
     public abstract class AbstractRebusTransport : ITransport
     {
-<<<<<<< HEAD
+        /// <summary>
+        /// Creates the abstract transport with the given <paramref name="inputQueueName"/>
+        /// </summary>
         static readonly Task<int> TaskCompletedResult = Task.FromResult(0);
 
         /// <summary>
         /// Creates the abstract Rebus transport with the given <paramref name="inputQueueName"/> (or NULL, if it's a one-way client)
-=======
-        /// <summary>
-        /// Creates the abstract transport with the given <paramref name="inputQueueName"/>
->>>>>>> a3913013
         /// </summary>
         protected AbstractRebusTransport(string inputQueueName)
         {
@@ -49,20 +47,12 @@
         }
 
         /// <summary>
-<<<<<<< HEAD
-        /// Creates a queue with the given name
-=======
         /// Must implement the creation of a "queue" (whatever that means for the given transport implementation)
->>>>>>> a3913013
         /// </summary>
         public abstract void CreateQueue(string address);
 
         /// <summary>
-<<<<<<< HEAD
-        /// Receives the next message
-=======
         /// Must implement a receive operation, returning the next available message, or null of none could be found
->>>>>>> a3913013
         /// </summary>
         public abstract Task<TransportMessage> Receive(ITransactionContext context, CancellationToken cancellationToken);
 
