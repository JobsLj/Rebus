﻿using System.Collections.Concurrent;
using System.Collections.Generic;
using System.Threading;
using System.Threading.Tasks;
using Rebus.Messages;
#pragma warning disable 1998

namespace Rebus.Transport
{
    /// <summary>
    /// Abstract transport implementation that implements the necessary logic to queue outgoing messages in memory,
    /// enabling batching and whatnot if desired when sending the messages at commit time
    /// </summary>
    public abstract class AbstractRebusTransport : ITransport
    {
        /// <summary>
        /// Creates the abstract transport with the given <paramref name="inputQueueName"/>
        /// </summary>
        static readonly Task<int> TaskCompletedResult = Task.FromResult(0);

        /// <summary>
        /// Creates the abstract Rebus transport with the given <paramref name="inputQueueName"/> (or NULL, if it's a one-way client)
        /// </summary>
        protected AbstractRebusTransport(string inputQueueName)
        {
            Address = inputQueueName;
        }

        /// <summary>
<<<<<<< HEAD
        /// Enqueues a message in-mem to be sent when the transaction context is committed
        /// </summary>
        /// <inheritdoc />
        public Task Send(string destinationAddress, TransportMessage message, ITransactionContext context)
=======
        /// Enqueues the <paramref name="message"/> by adding it to an in-mem list of outgoing messages
        /// </summary>
        public async Task Send(string destinationAddress, TransportMessage message, ITransactionContext context)
>>>>>>> c87773b1
        {
            var outgoingMessages = context.GetOrAdd("outgoing-messages", () =>
            {
                var messages = new ConcurrentQueue<OutgoingMessage>();

                context.OnCommitted(async () => await SendOutgoingMessages(messages, context));

                return messages;
            });

            outgoingMessages.Enqueue(new OutgoingMessage(message, destinationAddress));

            return TaskCompletedResult;
        }

        /// <summary>
        /// Must implement the creation of a "queue" (whatever that means for the given transport implementation)
        /// </summary>
        public abstract void CreateQueue(string address);

        /// <summary>
        /// Must implement a receive operation, returning the next available message, or null of none could be found
        /// </summary>
        public abstract Task<TransportMessage> Receive(ITransactionContext context, CancellationToken cancellationToken);

        /// <summary>
        /// Implement this to send all outgoing messages
        /// </summary>
        protected abstract Task SendOutgoingMessages(IEnumerable<OutgoingMessage> outgoingMessages, ITransactionContext context);
        
        /// <summary>
        /// Gets the transport's input queue address
        /// </summary>
        public string Address { get; }

        /// <summary>
        /// Represents one single transport messages for one particular destination
        /// </summary>
        public class OutgoingMessage
        {
            /// <summary>
            /// Gets the transport message
            /// </summary>
            public TransportMessage TransportMessage { get; }

            /// <summary>
            /// Gets the destination address
            /// </summary>
            public string DestinationAddress { get; }

            /// <summary>
            /// Constructs the outgoing message
            /// </summary>
            public OutgoingMessage(TransportMessage transportMessage, string destinationAddress)
            {
                TransportMessage = transportMessage;
                DestinationAddress = destinationAddress;
            }
        }
    }
}<|MERGE_RESOLUTION|>--- conflicted
+++ resolved
@@ -13,9 +13,6 @@
     /// </summary>
     public abstract class AbstractRebusTransport : ITransport
     {
-        /// <summary>
-        /// Creates the abstract transport with the given <paramref name="inputQueueName"/>
-        /// </summary>
         static readonly Task<int> TaskCompletedResult = Task.FromResult(0);
 
         /// <summary>
@@ -27,16 +24,10 @@
         }
 
         /// <summary>
-<<<<<<< HEAD
-        /// Enqueues a message in-mem to be sent when the transaction context is committed
+        /// Enqueues the <paramref name="message"/> by adding it to an in-mem list of outgoing messages
         /// </summary>
         /// <inheritdoc />
         public Task Send(string destinationAddress, TransportMessage message, ITransactionContext context)
-=======
-        /// Enqueues the <paramref name="message"/> by adding it to an in-mem list of outgoing messages
-        /// </summary>
-        public async Task Send(string destinationAddress, TransportMessage message, ITransactionContext context)
->>>>>>> c87773b1
         {
             var outgoingMessages = context.GetOrAdd("outgoing-messages", () =>
             {
