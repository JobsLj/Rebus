﻿using System;
using System.Linq;
using System.Reflection;
using Rebus.Pipeline;

namespace Rebus.Sagas
{
    /// <summary>
    /// Represents a mapping from a field of an incoming message of a specific type to a specific property on a specific type of saga data
    /// </summary>
    class CorrelationProperty : ISagaCorrelationProperty
    {
        /// <summary>
        /// Defines the types that are allowed to use with saga data properties that are intended for correlation
        /// </summary>
        static readonly Type[] AllowedCorrelationPropertyTypes =
        {
            typeof (Guid),
            typeof (bool),
            typeof (byte),
            typeof (short),
            typeof (int),
            typeof (long),
            typeof (string),
        };

        /// <summary>
        /// Constructs the correlation property
        /// </summary>
        /// <param name="messageType">Specifies the message type that this property can correlate</param>
        /// <param name="valueFromMessage">Specifies the function that will be called with the message instance in order to extract a value that should be used for correlation</param>
        /// <param name="sagaDataType">Specifies the type of saga data that this property can correlate to</param>
        /// <param name="propertyName">Specifies that property name on the saga data that this correlation addresses</param>
        /// <param name="sagaType">Specifies the saga type (i.e. the handler type) that contains the logic of the saga</param>
        public CorrelationProperty(Type messageType, Func<IMessageContext, object, object> valueFromMessage, Type sagaDataType, string propertyName, Type sagaType)
        {
            if (messageType == null) throw new ArgumentNullException(nameof(messageType));
            if (sagaDataType == null) throw new ArgumentNullException(nameof(sagaDataType));
            if (propertyName == null) throw new ArgumentNullException(nameof(propertyName));
            if (sagaType == null) throw new ArgumentNullException(nameof(sagaType));
            PropertyName = propertyName;
            SagaType = sagaType;
            ValueFromMessage = valueFromMessage;
            SagaDataType = sagaDataType;
            MessageType = messageType;
            Validate();
        }

        void Validate()
        {
            if (string.IsNullOrWhiteSpace(PropertyName))
            {
                throw new ArgumentException($"Reflected saga data correlation property name from {SagaDataType} is empty! This is most likely because the expression passed to the correlation configuration could not be properly reflected - it's the part indicated by !!! here: config.Correlate<TMessage>(m => m.SomeField, d => !!!) - please be sure that you are pointing to a simple property of the saga data");
            }

<<<<<<< HEAD
            var sagaDataProperty = GetPropertyInfo();
=======
            var sagaDataProperty = SagaDataType.GetTypeInfo().GetProperty(PropertyName);
>>>>>>> 4504ae7a

            if (sagaDataProperty == null)
            {
                throw new ArgumentException($"Could not find correlation property '{PropertyName}' on saga data of type {SagaDataType}!");
            }

            var propertyType = sagaDataProperty.PropertyType;

            if (AllowedCorrelationPropertyTypes.Contains(propertyType)) return;

            var allowedTypes = string.Join(", ", AllowedCorrelationPropertyTypes.Select(t => t.Name));

            throw new ArgumentException($"Cannot correlate with the '{PropertyName}' property on the '{SagaDataType.Name}' saga data type - only allowed types are: {allowedTypes}");
        }

        PropertyInfo GetPropertyInfo()
        {
            var propertyName = PropertyName;
            var path = propertyName.Split('.');
            var type = SagaDataType;

            PropertyInfo propertyInfo = null;

            foreach (var name in path)
            {
                propertyInfo = type.GetProperty(name);

                if (propertyInfo == null) return null;

                type = propertyInfo.PropertyType;
            }

            if (propertyInfo == null) return null;

            return propertyInfo;
        }

        /// <summary>
        /// The message type that this property can correlate
        /// </summary>
        public Type MessageType { get; private set; }

        /// <summary>
        /// The function that will be called with the message instance in order to extract a value that should be used for correlation
        /// </summary>
        public Func<IMessageContext, object, object> ValueFromMessage { get; private set; }

        /// <summary>
        /// Gets the type of the saga's saga data
        /// </summary>
        public Type SagaDataType { get; }

        /// <summary>
        /// Gets the name of the correlation property
        /// </summary>
        public string PropertyName { get; }

        /// <summary>
        /// The saga type (i.e. the handler type) that contains the logic of the saga
        /// </summary>
        public Type SagaType { get; }
    }
}<|MERGE_RESOLUTION|>--- conflicted
+++ resolved
@@ -53,11 +53,7 @@
                 throw new ArgumentException($"Reflected saga data correlation property name from {SagaDataType} is empty! This is most likely because the expression passed to the correlation configuration could not be properly reflected - it's the part indicated by !!! here: config.Correlate<TMessage>(m => m.SomeField, d => !!!) - please be sure that you are pointing to a simple property of the saga data");
             }
 
-<<<<<<< HEAD
             var sagaDataProperty = GetPropertyInfo();
-=======
-            var sagaDataProperty = SagaDataType.GetTypeInfo().GetProperty(PropertyName);
->>>>>>> 4504ae7a
 
             if (sagaDataProperty == null)
             {
@@ -83,7 +79,7 @@
 
             foreach (var name in path)
             {
-                propertyInfo = type.GetProperty(name);
+                propertyInfo = type.GetTypeInfo().GetProperty(name);
 
                 if (propertyInfo == null) return null;
 
@@ -98,12 +94,12 @@
         /// <summary>
         /// The message type that this property can correlate
         /// </summary>
-        public Type MessageType { get; private set; }
+        public Type MessageType { get; }
 
         /// <summary>
         /// The function that will be called with the message instance in order to extract a value that should be used for correlation
         /// </summary>
-        public Func<IMessageContext, object, object> ValueFromMessage { get; private set; }
+        public Func<IMessageContext, object, object> ValueFromMessage { get; }
 
         /// <summary>
         /// Gets the type of the saga's saga data
