<<<<<<< HEAD
﻿<?xml version="1.0" encoding="utf-8"?>
<Project ToolsVersion="12.0" DefaultTargets="Build" xmlns="http://schemas.microsoft.com/developer/msbuild/2003">
  <Import Project="$(MSBuildExtensionsPath)\$(MSBuildToolsVersion)\Microsoft.Common.props" Condition="Exists('$(MSBuildExtensionsPath)\$(MSBuildToolsVersion)\Microsoft.Common.props')" />
  <PropertyGroup>
    <Configuration Condition=" '$(Configuration)' == '' ">Debug</Configuration>
    <Platform Condition=" '$(Platform)' == '' ">AnyCPU</Platform>
    <ProjectGuid>{F3C81A1A-E167-4277-8CE4-5BB6E52DD237}</ProjectGuid>
    <OutputType>Library</OutputType>
    <AppDesignerFolder>Properties</AppDesignerFolder>
    <RootNamespace>Rebus.AzureStorage</RootNamespace>
    <AssemblyName>Rebus.AzureStorage</AssemblyName>
    <TargetFrameworkVersion>v4.5</TargetFrameworkVersion>
    <FileAlignment>512</FileAlignment>
  </PropertyGroup>
  <PropertyGroup Condition=" '$(Configuration)|$(Platform)' == 'Debug|AnyCPU' ">
    <DebugSymbols>true</DebugSymbols>
    <DebugType>full</DebugType>
    <Optimize>false</Optimize>
    <OutputPath>bin\Debug\</OutputPath>
    <DefineConstants>DEBUG;TRACE</DefineConstants>
    <ErrorReport>prompt</ErrorReport>
    <WarningLevel>4</WarningLevel>
  </PropertyGroup>
  <PropertyGroup Condition=" '$(Configuration)|$(Platform)' == 'Release|AnyCPU' ">
    <DebugType>pdbonly</DebugType>
    <Optimize>true</Optimize>
    <OutputPath>bin\Release\</OutputPath>
    <DefineConstants>TRACE</DefineConstants>
    <ErrorReport>prompt</ErrorReport>
    <WarningLevel>4</WarningLevel>
    <DocumentationFile>bin\Release\Rebus.AzureStorage.xml</DocumentationFile>
  </PropertyGroup>
  <ItemGroup>
    <Reference Include="Microsoft.Azure.KeyVault.Core">
      <HintPath>..\packages\Microsoft.Azure.KeyVault.Core.1.0.0\lib\net40\Microsoft.Azure.KeyVault.Core.dll</HintPath>
    </Reference>
    <Reference Include="Microsoft.Data.Edm, Version=5.6.4.0, Culture=neutral, PublicKeyToken=31bf3856ad364e35, processorArchitecture=MSIL">
      <HintPath>..\packages\Microsoft.Data.Edm.5.6.4\lib\net40\Microsoft.Data.Edm.dll</HintPath>
    </Reference>
    <Reference Include="Microsoft.Data.OData, Version=5.6.4.0, Culture=neutral, PublicKeyToken=31bf3856ad364e35, processorArchitecture=MSIL">
      <HintPath>..\packages\Microsoft.Data.OData.5.6.4\lib\net40\Microsoft.Data.OData.dll</HintPath>
    </Reference>
    <Reference Include="Microsoft.Data.Services.Client, Version=5.6.4.0, Culture=neutral, PublicKeyToken=31bf3856ad364e35, processorArchitecture=MSIL">
      <HintPath>..\packages\Microsoft.Data.Services.Client.5.6.4\lib\net40\Microsoft.Data.Services.Client.dll</HintPath>
    </Reference>
    <Reference Include="Microsoft.WindowsAzure.Storage, Version=7.0.0.0, Culture=neutral, PublicKeyToken=31bf3856ad364e35, processorArchitecture=MSIL">
      <HintPath>..\packages\WindowsAzure.Storage.7.0.0\lib\net40\Microsoft.WindowsAzure.Storage.dll</HintPath>
      <Private>True</Private>
    </Reference>
    <Reference Include="Newtonsoft.Json, Version=8.0.0.0, Culture=neutral, PublicKeyToken=30ad4fe6b2a6aeed, processorArchitecture=MSIL">
      <HintPath>..\packages\Newtonsoft.Json.8.0.3\lib\net45\Newtonsoft.Json.dll</HintPath>
      <Private>True</Private>
    </Reference>
    <Reference Include="System" />
    <Reference Include="System.Configuration" />
    <Reference Include="System.Core" />
    <Reference Include="System.Spatial, Version=5.6.4.0, Culture=neutral, PublicKeyToken=31bf3856ad364e35, processorArchitecture=MSIL">
      <HintPath>..\packages\System.Spatial.5.6.4\lib\net40\System.Spatial.dll</HintPath>
    </Reference>
    <Reference Include="System.Xml.Linq" />
    <Reference Include="System.Data.DataSetExtensions" />
    <Reference Include="Microsoft.CSharp" />
    <Reference Include="System.Data" />
    <Reference Include="System.Xml" />
  </ItemGroup>
  <ItemGroup>
    <Compile Include="Config\AzureConfigurationExtensions.cs" />
    <Compile Include="Config\AzureStorageDataBusConfigurationExtensions.cs" />
    <Compile Include="Config\AzureStorageQueuesConfigurationExtensions.cs" />
    <Compile Include="Config\AzureStorageSagaConfigurationExtensions.cs" />
    <Compile Include="Config\AzureStorageSubscriptionConfigurationExtensions.cs" />
    <Compile Include="Databus\AzureStorageDataBusStorage.cs" />
    <Compile Include="Entities\Subscription.cs" />
    <Compile Include="Sagas\AzureStorageSagaSnapshotStorage.cs" />
    <Compile Include="Sagas\AzureStorageSagaStorage.cs" />
    <Compile Include="Sagas\SagaLease.cs" />
    <Compile Include="Subscriptions\AzureStorageSubscriptionStorage.cs" />
    <Compile Include="TableExtensions.cs" />
    <Compile Include="Transport\AzureStorageQueuesTransport.cs" />
    <Compile Include="DisabledTimeoutManager.cs" />
    <Compile Include="Properties\AssemblyInfo.cs" />
  </ItemGroup>
  <ItemGroup>
    <None Include="app.config" />
    <None Include="packages.config" />
    <None Include="Rebus.AzureStorageQueues.nuspec" />
  </ItemGroup>
  <ItemGroup>
    <ProjectReference Include="..\Rebus\Rebus.csproj">
      <Project>{7D7B7B36-6298-4E85-9A0E-1B415C5B9D12}</Project>
      <Name>Rebus</Name>
    </ProjectReference>
  </ItemGroup>
  <ItemGroup />
  <Import Project="$(MSBuildToolsPath)\Microsoft.CSharp.targets" />
=======
﻿<?xml version="1.0" encoding="utf-8"?>
<Project ToolsVersion="12.0" DefaultTargets="Build" xmlns="http://schemas.microsoft.com/developer/msbuild/2003">
  <Import Project="$(MSBuildExtensionsPath)\$(MSBuildToolsVersion)\Microsoft.Common.props" Condition="Exists('$(MSBuildExtensionsPath)\$(MSBuildToolsVersion)\Microsoft.Common.props')" />
  <PropertyGroup>
    <Configuration Condition=" '$(Configuration)' == '' ">Debug</Configuration>
    <Platform Condition=" '$(Platform)' == '' ">AnyCPU</Platform>
    <ProjectGuid>{F3C81A1A-E167-4277-8CE4-5BB6E52DD237}</ProjectGuid>
    <OutputType>Library</OutputType>
    <AppDesignerFolder>Properties</AppDesignerFolder>
    <RootNamespace>Rebus.AzureStorage</RootNamespace>
    <AssemblyName>Rebus.AzureStorage</AssemblyName>
    <TargetFrameworkVersion>v4.5</TargetFrameworkVersion>
    <FileAlignment>512</FileAlignment>
  </PropertyGroup>
  <PropertyGroup Condition=" '$(Configuration)|$(Platform)' == 'Debug|AnyCPU' ">
    <DebugSymbols>true</DebugSymbols>
    <DebugType>full</DebugType>
    <Optimize>false</Optimize>
    <OutputPath>bin\Debug\</OutputPath>
    <DefineConstants>DEBUG;TRACE</DefineConstants>
    <ErrorReport>prompt</ErrorReport>
    <WarningLevel>4</WarningLevel>
  </PropertyGroup>
  <PropertyGroup Condition=" '$(Configuration)|$(Platform)' == 'Release|AnyCPU' ">
    <DebugType>pdbonly</DebugType>
    <Optimize>true</Optimize>
    <OutputPath>bin\Release\</OutputPath>
    <DefineConstants>TRACE</DefineConstants>
    <ErrorReport>prompt</ErrorReport>
    <WarningLevel>4</WarningLevel>
    <DocumentationFile>bin\Release\Rebus.AzureStorage.xml</DocumentationFile>
  </PropertyGroup>
  <ItemGroup>
    <Reference Include="Microsoft.Azure.KeyVault.Core">
      <HintPath>..\packages\Microsoft.Azure.KeyVault.Core.1.0.0\lib\net40\Microsoft.Azure.KeyVault.Core.dll</HintPath>
    </Reference>
    <Reference Include="Microsoft.Data.Edm, Version=5.6.4.0, Culture=neutral, PublicKeyToken=31bf3856ad364e35, processorArchitecture=MSIL">
      <HintPath>..\packages\Microsoft.Data.Edm.5.6.4\lib\net40\Microsoft.Data.Edm.dll</HintPath>
    </Reference>
    <Reference Include="Microsoft.Data.OData, Version=5.6.4.0, Culture=neutral, PublicKeyToken=31bf3856ad364e35, processorArchitecture=MSIL">
      <HintPath>..\packages\Microsoft.Data.OData.5.6.4\lib\net40\Microsoft.Data.OData.dll</HintPath>
    </Reference>
    <Reference Include="Microsoft.Data.Services.Client, Version=5.6.4.0, Culture=neutral, PublicKeyToken=31bf3856ad364e35, processorArchitecture=MSIL">
      <HintPath>..\packages\Microsoft.Data.Services.Client.5.6.4\lib\net40\Microsoft.Data.Services.Client.dll</HintPath>
    </Reference>
    <Reference Include="Microsoft.WindowsAzure.Storage, Version=7.0.0.0, Culture=neutral, PublicKeyToken=31bf3856ad364e35, processorArchitecture=MSIL">
      <HintPath>..\packages\WindowsAzure.Storage.7.0.0\lib\net40\Microsoft.WindowsAzure.Storage.dll</HintPath>
      <Private>True</Private>
    </Reference>
    <Reference Include="Newtonsoft.Json, Version=8.0.0.0, Culture=neutral, PublicKeyToken=30ad4fe6b2a6aeed, processorArchitecture=MSIL">
      <HintPath>..\packages\Newtonsoft.Json.8.0.3\lib\net45\Newtonsoft.Json.dll</HintPath>
      <Private>True</Private>
    </Reference>
    <Reference Include="System" />
    <Reference Include="System.Core" />
    <Reference Include="System.Spatial, Version=5.6.4.0, Culture=neutral, PublicKeyToken=31bf3856ad364e35, processorArchitecture=MSIL">
      <HintPath>..\packages\System.Spatial.5.6.4\lib\net40\System.Spatial.dll</HintPath>
    </Reference>
    <Reference Include="System.Xml.Linq" />
    <Reference Include="System.Data.DataSetExtensions" />
    <Reference Include="Microsoft.CSharp" />
    <Reference Include="System.Data" />
    <Reference Include="System.Xml" />
  </ItemGroup>
  <ItemGroup>
    <Compile Include="AzureEx.cs" />
    <Compile Include="Config\AzureStorageQueuesConfigurationExtensions.cs" />
    <Compile Include="DataBus\AzureBlobsDataBusStorage.cs" />
    <Compile Include="DataBus\AzureBlobsDataBusStorageConfigurationExtensions.cs" />
    <Compile Include="Transport\AzureStorageQueuesTransport.cs" />
    <Compile Include="DisabledTimeoutManager.cs" />
    <Compile Include="Properties\AssemblyInfo.cs" />
  </ItemGroup>
  <ItemGroup>
    <None Include="app.config" />
    <None Include="packages.config" />
    <None Include="Rebus.AzureStorageQueues.nuspec" />
  </ItemGroup>
  <ItemGroup>
    <ProjectReference Include="..\Rebus\Rebus.csproj">
      <Project>{7D7B7B36-6298-4E85-9A0E-1B415C5B9D12}</Project>
      <Name>Rebus</Name>
    </ProjectReference>
  </ItemGroup>
  <Import Project="$(MSBuildToolsPath)\Microsoft.CSharp.targets" />
>>>>>>> d41510bf
  <!-- To modify your build process, add your task inside one of the targets below and uncomment it. 
       Other similar extension points exist, see Microsoft.Common.targets.
  <Target Name="BeforeBuild">
  </Target>
  <Target Name="AfterBuild">
  </Target>
  -->
</Project><|MERGE_RESOLUTION|>--- conflicted
+++ resolved
@@ -1,191 +1,104 @@
-<<<<<<< HEAD
-﻿<?xml version="1.0" encoding="utf-8"?>
-<Project ToolsVersion="12.0" DefaultTargets="Build" xmlns="http://schemas.microsoft.com/developer/msbuild/2003">
-  <Import Project="$(MSBuildExtensionsPath)\$(MSBuildToolsVersion)\Microsoft.Common.props" Condition="Exists('$(MSBuildExtensionsPath)\$(MSBuildToolsVersion)\Microsoft.Common.props')" />
-  <PropertyGroup>
-    <Configuration Condition=" '$(Configuration)' == '' ">Debug</Configuration>
-    <Platform Condition=" '$(Platform)' == '' ">AnyCPU</Platform>
-    <ProjectGuid>{F3C81A1A-E167-4277-8CE4-5BB6E52DD237}</ProjectGuid>
-    <OutputType>Library</OutputType>
-    <AppDesignerFolder>Properties</AppDesignerFolder>
-    <RootNamespace>Rebus.AzureStorage</RootNamespace>
-    <AssemblyName>Rebus.AzureStorage</AssemblyName>
-    <TargetFrameworkVersion>v4.5</TargetFrameworkVersion>
-    <FileAlignment>512</FileAlignment>
-  </PropertyGroup>
-  <PropertyGroup Condition=" '$(Configuration)|$(Platform)' == 'Debug|AnyCPU' ">
-    <DebugSymbols>true</DebugSymbols>
-    <DebugType>full</DebugType>
-    <Optimize>false</Optimize>
-    <OutputPath>bin\Debug\</OutputPath>
-    <DefineConstants>DEBUG;TRACE</DefineConstants>
-    <ErrorReport>prompt</ErrorReport>
-    <WarningLevel>4</WarningLevel>
-  </PropertyGroup>
-  <PropertyGroup Condition=" '$(Configuration)|$(Platform)' == 'Release|AnyCPU' ">
-    <DebugType>pdbonly</DebugType>
-    <Optimize>true</Optimize>
-    <OutputPath>bin\Release\</OutputPath>
-    <DefineConstants>TRACE</DefineConstants>
-    <ErrorReport>prompt</ErrorReport>
-    <WarningLevel>4</WarningLevel>
-    <DocumentationFile>bin\Release\Rebus.AzureStorage.xml</DocumentationFile>
-  </PropertyGroup>
-  <ItemGroup>
-    <Reference Include="Microsoft.Azure.KeyVault.Core">
-      <HintPath>..\packages\Microsoft.Azure.KeyVault.Core.1.0.0\lib\net40\Microsoft.Azure.KeyVault.Core.dll</HintPath>
-    </Reference>
-    <Reference Include="Microsoft.Data.Edm, Version=5.6.4.0, Culture=neutral, PublicKeyToken=31bf3856ad364e35, processorArchitecture=MSIL">
-      <HintPath>..\packages\Microsoft.Data.Edm.5.6.4\lib\net40\Microsoft.Data.Edm.dll</HintPath>
-    </Reference>
-    <Reference Include="Microsoft.Data.OData, Version=5.6.4.0, Culture=neutral, PublicKeyToken=31bf3856ad364e35, processorArchitecture=MSIL">
-      <HintPath>..\packages\Microsoft.Data.OData.5.6.4\lib\net40\Microsoft.Data.OData.dll</HintPath>
-    </Reference>
-    <Reference Include="Microsoft.Data.Services.Client, Version=5.6.4.0, Culture=neutral, PublicKeyToken=31bf3856ad364e35, processorArchitecture=MSIL">
-      <HintPath>..\packages\Microsoft.Data.Services.Client.5.6.4\lib\net40\Microsoft.Data.Services.Client.dll</HintPath>
-    </Reference>
-    <Reference Include="Microsoft.WindowsAzure.Storage, Version=7.0.0.0, Culture=neutral, PublicKeyToken=31bf3856ad364e35, processorArchitecture=MSIL">
-      <HintPath>..\packages\WindowsAzure.Storage.7.0.0\lib\net40\Microsoft.WindowsAzure.Storage.dll</HintPath>
-      <Private>True</Private>
-    </Reference>
-    <Reference Include="Newtonsoft.Json, Version=8.0.0.0, Culture=neutral, PublicKeyToken=30ad4fe6b2a6aeed, processorArchitecture=MSIL">
-      <HintPath>..\packages\Newtonsoft.Json.8.0.3\lib\net45\Newtonsoft.Json.dll</HintPath>
-      <Private>True</Private>
-    </Reference>
-    <Reference Include="System" />
-    <Reference Include="System.Configuration" />
-    <Reference Include="System.Core" />
-    <Reference Include="System.Spatial, Version=5.6.4.0, Culture=neutral, PublicKeyToken=31bf3856ad364e35, processorArchitecture=MSIL">
-      <HintPath>..\packages\System.Spatial.5.6.4\lib\net40\System.Spatial.dll</HintPath>
-    </Reference>
-    <Reference Include="System.Xml.Linq" />
-    <Reference Include="System.Data.DataSetExtensions" />
-    <Reference Include="Microsoft.CSharp" />
-    <Reference Include="System.Data" />
-    <Reference Include="System.Xml" />
-  </ItemGroup>
-  <ItemGroup>
-    <Compile Include="Config\AzureConfigurationExtensions.cs" />
-    <Compile Include="Config\AzureStorageDataBusConfigurationExtensions.cs" />
-    <Compile Include="Config\AzureStorageQueuesConfigurationExtensions.cs" />
-    <Compile Include="Config\AzureStorageSagaConfigurationExtensions.cs" />
-    <Compile Include="Config\AzureStorageSubscriptionConfigurationExtensions.cs" />
-    <Compile Include="Databus\AzureStorageDataBusStorage.cs" />
-    <Compile Include="Entities\Subscription.cs" />
-    <Compile Include="Sagas\AzureStorageSagaSnapshotStorage.cs" />
-    <Compile Include="Sagas\AzureStorageSagaStorage.cs" />
-    <Compile Include="Sagas\SagaLease.cs" />
-    <Compile Include="Subscriptions\AzureStorageSubscriptionStorage.cs" />
-    <Compile Include="TableExtensions.cs" />
-    <Compile Include="Transport\AzureStorageQueuesTransport.cs" />
-    <Compile Include="DisabledTimeoutManager.cs" />
-    <Compile Include="Properties\AssemblyInfo.cs" />
-  </ItemGroup>
-  <ItemGroup>
-    <None Include="app.config" />
-    <None Include="packages.config" />
-    <None Include="Rebus.AzureStorageQueues.nuspec" />
-  </ItemGroup>
-  <ItemGroup>
-    <ProjectReference Include="..\Rebus\Rebus.csproj">
-      <Project>{7D7B7B36-6298-4E85-9A0E-1B415C5B9D12}</Project>
-      <Name>Rebus</Name>
-    </ProjectReference>
-  </ItemGroup>
-  <ItemGroup />
-  <Import Project="$(MSBuildToolsPath)\Microsoft.CSharp.targets" />
-=======
-﻿<?xml version="1.0" encoding="utf-8"?>
-<Project ToolsVersion="12.0" DefaultTargets="Build" xmlns="http://schemas.microsoft.com/developer/msbuild/2003">
-  <Import Project="$(MSBuildExtensionsPath)\$(MSBuildToolsVersion)\Microsoft.Common.props" Condition="Exists('$(MSBuildExtensionsPath)\$(MSBuildToolsVersion)\Microsoft.Common.props')" />
-  <PropertyGroup>
-    <Configuration Condition=" '$(Configuration)' == '' ">Debug</Configuration>
-    <Platform Condition=" '$(Platform)' == '' ">AnyCPU</Platform>
-    <ProjectGuid>{F3C81A1A-E167-4277-8CE4-5BB6E52DD237}</ProjectGuid>
-    <OutputType>Library</OutputType>
-    <AppDesignerFolder>Properties</AppDesignerFolder>
-    <RootNamespace>Rebus.AzureStorage</RootNamespace>
-    <AssemblyName>Rebus.AzureStorage</AssemblyName>
-    <TargetFrameworkVersion>v4.5</TargetFrameworkVersion>
-    <FileAlignment>512</FileAlignment>
-  </PropertyGroup>
-  <PropertyGroup Condition=" '$(Configuration)|$(Platform)' == 'Debug|AnyCPU' ">
-    <DebugSymbols>true</DebugSymbols>
-    <DebugType>full</DebugType>
-    <Optimize>false</Optimize>
-    <OutputPath>bin\Debug\</OutputPath>
-    <DefineConstants>DEBUG;TRACE</DefineConstants>
-    <ErrorReport>prompt</ErrorReport>
-    <WarningLevel>4</WarningLevel>
-  </PropertyGroup>
-  <PropertyGroup Condition=" '$(Configuration)|$(Platform)' == 'Release|AnyCPU' ">
-    <DebugType>pdbonly</DebugType>
-    <Optimize>true</Optimize>
-    <OutputPath>bin\Release\</OutputPath>
-    <DefineConstants>TRACE</DefineConstants>
-    <ErrorReport>prompt</ErrorReport>
-    <WarningLevel>4</WarningLevel>
-    <DocumentationFile>bin\Release\Rebus.AzureStorage.xml</DocumentationFile>
-  </PropertyGroup>
-  <ItemGroup>
-    <Reference Include="Microsoft.Azure.KeyVault.Core">
-      <HintPath>..\packages\Microsoft.Azure.KeyVault.Core.1.0.0\lib\net40\Microsoft.Azure.KeyVault.Core.dll</HintPath>
-    </Reference>
-    <Reference Include="Microsoft.Data.Edm, Version=5.6.4.0, Culture=neutral, PublicKeyToken=31bf3856ad364e35, processorArchitecture=MSIL">
-      <HintPath>..\packages\Microsoft.Data.Edm.5.6.4\lib\net40\Microsoft.Data.Edm.dll</HintPath>
-    </Reference>
-    <Reference Include="Microsoft.Data.OData, Version=5.6.4.0, Culture=neutral, PublicKeyToken=31bf3856ad364e35, processorArchitecture=MSIL">
-      <HintPath>..\packages\Microsoft.Data.OData.5.6.4\lib\net40\Microsoft.Data.OData.dll</HintPath>
-    </Reference>
-    <Reference Include="Microsoft.Data.Services.Client, Version=5.6.4.0, Culture=neutral, PublicKeyToken=31bf3856ad364e35, processorArchitecture=MSIL">
-      <HintPath>..\packages\Microsoft.Data.Services.Client.5.6.4\lib\net40\Microsoft.Data.Services.Client.dll</HintPath>
-    </Reference>
-    <Reference Include="Microsoft.WindowsAzure.Storage, Version=7.0.0.0, Culture=neutral, PublicKeyToken=31bf3856ad364e35, processorArchitecture=MSIL">
-      <HintPath>..\packages\WindowsAzure.Storage.7.0.0\lib\net40\Microsoft.WindowsAzure.Storage.dll</HintPath>
-      <Private>True</Private>
-    </Reference>
-    <Reference Include="Newtonsoft.Json, Version=8.0.0.0, Culture=neutral, PublicKeyToken=30ad4fe6b2a6aeed, processorArchitecture=MSIL">
-      <HintPath>..\packages\Newtonsoft.Json.8.0.3\lib\net45\Newtonsoft.Json.dll</HintPath>
-      <Private>True</Private>
-    </Reference>
-    <Reference Include="System" />
-    <Reference Include="System.Core" />
-    <Reference Include="System.Spatial, Version=5.6.4.0, Culture=neutral, PublicKeyToken=31bf3856ad364e35, processorArchitecture=MSIL">
-      <HintPath>..\packages\System.Spatial.5.6.4\lib\net40\System.Spatial.dll</HintPath>
-    </Reference>
-    <Reference Include="System.Xml.Linq" />
-    <Reference Include="System.Data.DataSetExtensions" />
-    <Reference Include="Microsoft.CSharp" />
-    <Reference Include="System.Data" />
-    <Reference Include="System.Xml" />
-  </ItemGroup>
-  <ItemGroup>
-    <Compile Include="AzureEx.cs" />
-    <Compile Include="Config\AzureStorageQueuesConfigurationExtensions.cs" />
-    <Compile Include="DataBus\AzureBlobsDataBusStorage.cs" />
-    <Compile Include="DataBus\AzureBlobsDataBusStorageConfigurationExtensions.cs" />
-    <Compile Include="Transport\AzureStorageQueuesTransport.cs" />
-    <Compile Include="DisabledTimeoutManager.cs" />
-    <Compile Include="Properties\AssemblyInfo.cs" />
-  </ItemGroup>
-  <ItemGroup>
-    <None Include="app.config" />
-    <None Include="packages.config" />
-    <None Include="Rebus.AzureStorageQueues.nuspec" />
-  </ItemGroup>
-  <ItemGroup>
-    <ProjectReference Include="..\Rebus\Rebus.csproj">
-      <Project>{7D7B7B36-6298-4E85-9A0E-1B415C5B9D12}</Project>
-      <Name>Rebus</Name>
-    </ProjectReference>
-  </ItemGroup>
-  <Import Project="$(MSBuildToolsPath)\Microsoft.CSharp.targets" />
->>>>>>> d41510bf
-  <!-- To modify your build process, add your task inside one of the targets below and uncomment it. 
-       Other similar extension points exist, see Microsoft.Common.targets.
-  <Target Name="BeforeBuild">
-  </Target>
-  <Target Name="AfterBuild">
-  </Target>
-  -->
+﻿<?xml version="1.0" encoding="utf-8"?>
+<Project ToolsVersion="12.0" DefaultTargets="Build" xmlns="http://schemas.microsoft.com/developer/msbuild/2003">
+  <Import Project="$(MSBuildExtensionsPath)\$(MSBuildToolsVersion)\Microsoft.Common.props" Condition="Exists('$(MSBuildExtensionsPath)\$(MSBuildToolsVersion)\Microsoft.Common.props')" />
+  <PropertyGroup>
+    <Configuration Condition=" '$(Configuration)' == '' ">Debug</Configuration>
+    <Platform Condition=" '$(Platform)' == '' ">AnyCPU</Platform>
+    <ProjectGuid>{F3C81A1A-E167-4277-8CE4-5BB6E52DD237}</ProjectGuid>
+    <OutputType>Library</OutputType>
+    <AppDesignerFolder>Properties</AppDesignerFolder>
+    <RootNamespace>Rebus.AzureStorage</RootNamespace>
+    <AssemblyName>Rebus.AzureStorage</AssemblyName>
+    <TargetFrameworkVersion>v4.5</TargetFrameworkVersion>
+    <FileAlignment>512</FileAlignment>
+  </PropertyGroup>
+  <PropertyGroup Condition=" '$(Configuration)|$(Platform)' == 'Debug|AnyCPU' ">
+    <DebugSymbols>true</DebugSymbols>
+    <DebugType>full</DebugType>
+    <Optimize>false</Optimize>
+    <OutputPath>bin\Debug\</OutputPath>
+    <DefineConstants>DEBUG;TRACE</DefineConstants>
+    <ErrorReport>prompt</ErrorReport>
+    <WarningLevel>4</WarningLevel>
+  </PropertyGroup>
+  <PropertyGroup Condition=" '$(Configuration)|$(Platform)' == 'Release|AnyCPU' ">
+    <DebugType>pdbonly</DebugType>
+    <Optimize>true</Optimize>
+    <OutputPath>bin\Release\</OutputPath>
+    <DefineConstants>TRACE</DefineConstants>
+    <ErrorReport>prompt</ErrorReport>
+    <WarningLevel>4</WarningLevel>
+    <DocumentationFile>bin\Release\Rebus.AzureStorage.xml</DocumentationFile>
+  </PropertyGroup>
+  <ItemGroup>
+    <Reference Include="Microsoft.Azure.KeyVault.Core">
+      <HintPath>..\packages\Microsoft.Azure.KeyVault.Core.1.0.0\lib\net40\Microsoft.Azure.KeyVault.Core.dll</HintPath>
+    </Reference>
+    <Reference Include="Microsoft.Data.Edm, Version=5.6.4.0, Culture=neutral, PublicKeyToken=31bf3856ad364e35, processorArchitecture=MSIL">
+      <HintPath>..\packages\Microsoft.Data.Edm.5.6.4\lib\net40\Microsoft.Data.Edm.dll</HintPath>
+    </Reference>
+    <Reference Include="Microsoft.Data.OData, Version=5.6.4.0, Culture=neutral, PublicKeyToken=31bf3856ad364e35, processorArchitecture=MSIL">
+      <HintPath>..\packages\Microsoft.Data.OData.5.6.4\lib\net40\Microsoft.Data.OData.dll</HintPath>
+    </Reference>
+    <Reference Include="Microsoft.Data.Services.Client, Version=5.6.4.0, Culture=neutral, PublicKeyToken=31bf3856ad364e35, processorArchitecture=MSIL">
+      <HintPath>..\packages\Microsoft.Data.Services.Client.5.6.4\lib\net40\Microsoft.Data.Services.Client.dll</HintPath>
+    </Reference>
+    <Reference Include="Microsoft.WindowsAzure.Storage, Version=7.0.0.0, Culture=neutral, PublicKeyToken=31bf3856ad364e35, processorArchitecture=MSIL">
+      <HintPath>..\packages\WindowsAzure.Storage.7.0.0\lib\net40\Microsoft.WindowsAzure.Storage.dll</HintPath>
+      <Private>True</Private>
+    </Reference>
+    <Reference Include="Newtonsoft.Json, Version=8.0.0.0, Culture=neutral, PublicKeyToken=30ad4fe6b2a6aeed, processorArchitecture=MSIL">
+      <HintPath>..\packages\Newtonsoft.Json.8.0.3\lib\net45\Newtonsoft.Json.dll</HintPath>
+      <Private>True</Private>
+    </Reference>
+    <Reference Include="System" />
+    <Reference Include="System.Configuration" />
+    <Reference Include="System.Core" />
+    <Reference Include="System.Spatial, Version=5.6.4.0, Culture=neutral, PublicKeyToken=31bf3856ad364e35, processorArchitecture=MSIL">
+      <HintPath>..\packages\System.Spatial.5.6.4\lib\net40\System.Spatial.dll</HintPath>
+    </Reference>
+    <Reference Include="System.Xml.Linq" />
+    <Reference Include="System.Data.DataSetExtensions" />
+    <Reference Include="Microsoft.CSharp" />
+    <Reference Include="System.Data" />
+    <Reference Include="System.Xml" />
+  </ItemGroup>
+  <ItemGroup>
+    <Compile Include="AzureEx.cs" />
+    <Compile Include="Config\AzureStorageQueuesConfigurationExtensions.cs" />
+    <Compile Include="DataBus\AzureBlobsDataBusStorage.cs" />
+    <Compile Include="DataBus\AzureBlobsDataBusStorageConfigurationExtensions.cs" />
+    <Compile Include="Config\AzureConfigurationExtensions.cs" />
+    <Compile Include="Config\AzureStorageSagaConfigurationExtensions.cs" />
+    <Compile Include="Config\AzureStorageSubscriptionConfigurationExtensions.cs" />
+    <Compile Include="Entities\Subscription.cs" />
+    <Compile Include="Sagas\AzureStorageSagaSnapshotStorage.cs" />
+    <Compile Include="Sagas\AzureStorageSagaStorage.cs" />
+    <Compile Include="Sagas\SagaLease.cs" />
+    <Compile Include="Subscriptions\AzureStorageSubscriptionStorage.cs" />
+    <Compile Include="TableExtensions.cs" />
+    <Compile Include="Transport\AzureStorageQueuesTransport.cs" />
+    <Compile Include="DisabledTimeoutManager.cs" />
+    <Compile Include="Properties\AssemblyInfo.cs" />
+  </ItemGroup>
+  <ItemGroup>
+    <None Include="app.config" />
+    <None Include="packages.config" />
+    <None Include="Rebus.AzureStorageQueues.nuspec" />
+  </ItemGroup>
+  <ItemGroup>
+    <ProjectReference Include="..\Rebus\Rebus.csproj">
+      <Project>{7D7B7B36-6298-4E85-9A0E-1B415C5B9D12}</Project>
+      <Name>Rebus</Name>
+    </ProjectReference>
+  </ItemGroup>
+  <ItemGroup />
+  <Import Project="$(MSBuildToolsPath)\Microsoft.CSharp.targets" />
+  <!-- To modify your build process, add your task inside one of the targets below and uncomment it. 
+       Other similar extension points exist, see Microsoft.Common.targets.
+  <Target Name="BeforeBuild">
+  </Target>
+  <Target Name="AfterBuild">
+  </Target>
+  -->
 </Project>