# Changelog

## < 0.31.0

* Made Rebus - BAM!1

## 0.31.0

* Changed batch API to use `IEnumerable` instead of `params object[]` because the params thing could easily blur which would actually end up as a logical message.

## 0.31.1

* Made Rebus control bus messages `[Serializable]` because for some reason `BinaryFormatter` just likes it that way - applying the attribute makes instances of the class MUCH more serializable.

## 0.32.0

* Updated RabbitMQ client dependency

## 0.32.1

* Fixed handling of exceptions when committing user-provided unit(s) of work

## 0.32.2

* IEnumerable/Add API on SagaFixture
* SQL index on saga_id in saga index table

## 0.32.3

* Re-introduced automatic error queue creation when using RabbitMQ

## 0.32.4

* Fixed bug in NLogLoggerFactory that would try to use RebusConfigurer as a logger (?!)

## 0.32.5

* Added ability to customize max retries for specific exception types

## 0.33.0

* Removed (default) transaction scope around message handlers, made it configurable with `.Behavior(b => b.HandleMessagesInsideTransactionScope())`
* Added hybrid saga persister that can use different concrete persisters depending on the type of saga data

## 0.34.0

* Added (finally!) an icon for NuGet to display along with all Rebus packages
* New and improved Azure Service Bus topic-based transport implementation

## 0.34.1

* Better error handling when deferring messages
* Fixed bug with RabbitMQ transport that would result in exchange and error queue declaration too early, thus not adhering to customizations made by calling on the Rabbit MQ options

## 0.34.2

* Fixed bug in SQL saga persister and SQL subscription storage because SqlConnection is not nice enough to set the Transaction property when creating commands

## 0.34.3

* Fixed bug in `InMemorySagaPersister` that would not use the proper JSON serializer settings when deserializing

## 0.34.4

* Improved error reporting in case of exceptions while attempting to send all kinds of messages

## 0.34.5

* Added ability to let a special correlation ID header automatically flow to all outgoing messages when it is present

## 0.34.6

* Added ability to provide correlation ID on all outgoing messages automatically in cases where none was supplied from elsewhere ('elsewhere' being either explicitly specified or flowing from the current message context)

## 0.34.7

* Added configuration extension for Log4Net that will automatically set the correlation ID property on the ThreadContext

## 0.35.0

* Made JSON serializer handle encoding properly when deserializing messages
* Added Rebus.Async that extends Rebus with the ability to register reply handlers inline

## 0.35.1

* 1st go at implementing a SQL Server-based transport - can be used if you don't have MSMQ available on your machines
* Fixed glitch in error handling while doing any kind of send that threw an exception _without including the inner exception_

## 0.35.2

* Better handling of errors (i.e. DON'T IGNORE ERRORS) when MSMQ receive fails
* Optimization of SQL Server transport
* Fixed hard-to-find bug in how `SqlServerMessageQueue` would associate commands with the ongoing `SqlTransaction`

## 0.35.3

* Added transport performance showdown

## 0.35.4

* Only one SQL roundtrip to receive a message
* API to configure whether outgoing RabbitMQ messages should be persistent

## 0.35.5

* Special username header will flow like correlation ID if it is present

## 0.35.6

* Behavior option to allow for impersonating a proper user when the user name header is present on handled messages

## 0.36.0

* Updated Mongo stuff to use 1.8.1 driver and no deprecated APIs

## 0.36.1

* Update Mongo to 1.8.2 because that's the most recent version of the driver... duh!

## 0.37.0

* Added to `SqlServerMessageQueue` the ability to receive messages in prioritized order.

## 0.38.0

* Broke the Log4Net configuration API - sorry! But now it just adds the correlation ID to the thread context by default (i mean, why would you NOT do that?)

## 0.38.1

* Fixed constantly generated warning in timeout manager - thx [hagbarddenstore]

## 0.39.0

* Added ability to compress message bodies as well.

## 0.40.0

* Timeout manager SQL persistence oddity fixed: Explicit bigint PK instead of compound thing that could potentially lead to missed timeouts - thx [krivin]
* `IStartableBus` API extended with the ability to specify number of workers - thx [krivin]

## 0.40.1

* Added ability to use custom encoding with the built-in JSON serializer

## 0.41.0

* Upgraded RabbitMQ client dependency to 3.1

## 0.42.0

* Fixed logging when unit of work commit fails - should always be logged as a USER exception
* Fixed bug where adding custom headers could result in leaking memory in the form of numerous (dead) weak references

## 0.43.0

* Updated RabbitMQ dep to 3.1.5

## 0.43.1

* Rebus now always adds a unique Rebus Transport ID in the headers upon sending a message. This ID will stay the same when message is deferred, forwarded or sent to error queue.
* RabbitMQ transport uses the Rebus Transport ID as it's message ID, if it is not set otherwise
* RabbitMQ transport now initializes the input queue when subscribing - relevant if subscribe is called before receive

## 0.44.0

* Updated Log4Net dependency to 2.0.1 (BEWARE: It appears that the Log4Net public key has changed since previous version!!)
* Azure transport can now be configured in one-way client mode

## 0.44.1

* Avoid warning when disposing one-way Azure transport

## 0.44.2

* Added ability for RabbitMQ transport to NOT create the error queue. This way, the Rebus errorQueue setting just becomes the topic under which failed messages will be published.

## 0.44.3

* Fixed race condition bug when using RabbitMQ auto-delete input queue and subscribing on another thread after having started the bus

## 0.44.4

* Added ability for Azure Service Bus transport to actually use MSMQ when connection string is `UseDevelopmentStorage=true`

## 0.44.5

* Fixed bug where RabbitMQ transport would leak channels when used e.g. in combination with MSMQ in order to "bridge" from a MSMQ bus environment to a RabbitMQ environment

## 0.45.0

* Azure Service Bus transport now automatically creates the error queue

## 0.46.0

* Changed order of operations in MsmqMessageQueue that could lead to using an invalid transaction in rare circumstances
* Made all saga persisters treat `null` as a proper value, thus ensuring that saga data can be inserted, updated, and found with `null` in a correlation property

## 0.47.0

* Use hybrid stash model for transaction context, allowing it to overcome thread discontinuity in ASP.NET and WCF - thanks [jasperdk]
* Optimized data structure for attached headers by doing a hash code-based pre-lookup before searching for `WeakReference` target match

## 0.48.0

* Queue transaction failures are now properly caught and will be waited out when possible
* Increased Azure transport backoff times when throttling is detected

## 0.49.0

* When delivery tracking (i.e. the tracking of message IDs across multiple delivery attempts) times out, a WARN used to be logged. That is now an INFO because this scenario will be very common when running a set of workers as [competing consumers](http://www.eaipatterns.com/CompetingConsumers.html)
* Catch-and-rethrow `TargetInvocationException`s in message dispatch, and do some trickery to preserve the stack trace.
* The new catch-and-rethrow strategy allowed for properly including message IDs in the new `MessageHandleException` which is raised when a message cannot be handled.

## 0.50.0

* Sent messages are no longer logged at INFO level. Both sent and received messages are now logged at DEBUG level by calling ToString on the logical message in a logger called `MessageLogger`
* Dispose MSMQ messages after use - thanks [dev4ce]

## 0.50.1

* Fix that makes changelog 0.50.0 around ToString actually true

## 0.51.0

* Made timeout manager log internal errors properly - first as warnings, and if the problem persists for 1 minute it will be logged as an error
* Removed useless ON [PRIMARY] file group directives from SQL schema generation scripts

## 0.51.1

* Catch exception occurring while attempting to preserve the stack trace of a caught exception inside a `TargetInvocationException`. This will most likely be caused by the absence of a proper exception serialization constructor, which is really dumb -  oh, and thanks to the Unity container crew for making me realize how silly the need for serialization constructors is

## 0.52.0

* Updated NLog to 2.1.0

## 0.53.0

* Azure Service Bus transport: Set MaxDeliveryCount to 1000 to effectively disable built-in dead-lettering (because Rebus handles poison messages)
* Azure Service Bus transport: Peek lock defaults to 5 minutes (which is max)
* Azure Service Bus transport: Make an `Action` available in the message context under the `AzureServiceBusMessageQueue.AzureServiceBusRenewLeaseAction` key to allow for renewing the peek lock when performing long-running operations

## 0.53.1

* Avoid ending up overflowing the stack if `Console.WriteLine` fails

## 0.54.0

* Change `SqlServerSagaPersister` and `SqlServerSubscriptionStorage` to use the same `ConnectionHolder` as `SqlServerMessageQueue`
* Removed the hack that could automatically dig the `SqlTransaction` out of a `SqlConnection` (because it did not work all the time)
* Clean up a few things inside `AzureServiceBusMessageQueue`
* Added test to verify a scenario involving `AzureServiceBusMessageQueue` and `SqlServerSagaPersister`

## 0.54.1

* Nudged order of disposal and logging inside Azure Service Bus transport
* Warning when sending > 90 messages with Azure Service Bus transport + `InvalidOperationException` when > 100 (because of a limitation in Azure Service bus)

## 0.54.3

* `XmlSubscriptionStorage` automatically creates directory pointed to by the subscription XML file path - thanks [hagbarddenstore]
* Made the Rabbit transport throw out its subscription and underlying model when an end-of-stream is detected

## 0.54.4

* Nothing changed - pushed new version because NuGet.org had a seisure the other day and 0.54.3 wasn't properly uploaded

## 0.54.5

* Fixed `SqlServerSubscriptionStorage` to be able to work when publishing within a `TransactionScope` when it manages the connection by itself - thanks [jasperdk]

## 0.54.6

* Added load balancer NuGet package

## 0.54.7

* Fixed logging in load balancer

## 0.54.8

* Made `ConsoleLoggerFactory` public so it can be used e.g. from processes hosting the load balancer

## 0.55.0

* RabbitMQ client updated - thanks [hagbarddenstore]

## 0.55.1

* Fixed Rabbit transport nuspec

## 0.56.0

* Added ability to configure queue polling backoff strategy to low-latency mode - thanks [hagbarddenstore]

## 0.56.1

* Don't make so many DEBUG logging statements while backing off

## 0.57.0

* Tweaked ASB transport so that send batching kicks in only when there's 100 or more messages to send
* Fixed it so that the error log on a tracked message has the local time (i.e. machine time) as its timestamp, and not UTC

## 0.58.0

* Fixed it so that the `MarkedAsComplete` event is raised also when a piece of saga data was never persisted - before, it was tied to the `Deleted` event from the persister, which you not be raised if the saga data was not persistent.
* Made Rebus Timeout Service create a service dependency on local SQL Server/MongoDB if the connection is local. This way, services will be started/stopped in the right order. Thanks [caspertdk]
* Fixed it so that headers attached to deferred messages are preserved when roundtripping the timeout manager.

## 0.58.1

* Added 'CorrelationId' thread-local context variable to NLog logger, similar to how it's done with the Log4Net logger.

## 0.58.2

* Fixed `AttachHeader` bug in `FakeBus`.

## 0.59.0

* Fixed bug when working with automatic `TransactionScope` and sagas persisted in SQL Server - thanks [jasperdk]

## 0.60.0

* Made SQL Server saga persister behave more like expected by skipping null-valued properties in the saga index.

## 0.60.1

* Fixed but in SQL Server saga persister that could result in malformed SQL when there are no correlation properties at all.

## 0.61.0

* Made it configurable whether null-valued correlation properties should be included in the inde with SQL Server saga persister.

## 0.61.1

* Added to RavenDB saga persister the ability to obtain the current session from the outside, thereby allowing you to make the saga work part of the same RavenDB transaction that you're working in.

## 0.62.0

* Fixed leakage of SQL connections (and other potential issues) when using ambient transactions - thanks [mgayeski]

## 0.63.0

* Added several `Subscribe`/`Unsubscribe` overloads to `IRebusRouting` so you can `bus.Advanced.Routing.Subscribe(someMessageType)` if you want

## 0.63.1

* Added file system-based transport. Please do not use this one for your really important messages.
* Fixed MSMQ transaction leak - thanks [jasperdk]

## 0.64.0

* Updated MongoDB driver dependency to 1.9

## 0.64.1

* Added ability to configure JSON serializer to serialize enums with their string representations - thanks [maeserichar]

## 0.65.0

* Updated StructureMap dependency to 3.0 - thanks [fritsduus]

## 0.65.1

* Added Serilog logger - thanks [fritsduus]

## 0.66.0

* Fixed it so that inner exceptions are included when a `SqlException` causes saga persister to not be able to insert.
* Added Postgres persisters for sagas, subscriptions, and timeouts - thanks [hagbarddenstore]

## 0.67.0

* Added ability for RabbitMQ transport to publish to different exchanges instead of different routing keys - thanks [pruiz]
* Limit message body size to 32 MB for RabbitMQ transport because publishing larger messages can destabilize the server.

## 0.68.0

* Added additional routing options with RabbitMQ - endpoints can now be adressed on several forms: `topic`, `@exchange`, and `topic@exchange` - thanks [pruiz]

## 0.69.0

* Removed MSMQ error queue existence check when queue is remote (because it can't be done, and because it doesn't make sense for remote queues)
* Added ability for saga persisters to provide the ability to update more than one saga instance for an incoming message, by implementing `ICanUpdateMultipleSagaDatasAtomically` - thanks [PeteProgrammer]

## 0.70.0

* Made all batch operations obsolete so that you'll get a compiler warning if you use them.

## 0.70.1

* Added container adapter for SimpleInjector - thanks [oguzhaneren]

## 0.70.2

* Fix problem when trying to send Multicast message to error queue - thanks [maeserichar]

## 0.70.3

* Fixed vulnerability that could lead to executing arbitrary SQL statements by injecting it in a correlation property on a saga message when using SQL Server and PostgreSQL saga persisters.

## 0.71.0

* Fixed bug that could result in not automatically binding the error queue topic to the error queue when using RabbitMQ
* Update MongoDB driver dependency to 1.9.2
* Fixed error in build script that did not build the Serilog project. Also fixed it so that Rebus.Serilog is .NET 4 like the rest of Rebus.

## 0.71.1

* Ensure declaration of exchange when using `OneExchangePerType` - thanks [maeserichar]

## 0.71.2

* Fixed SQL Server schema creation issue where querying `sys.tables` would give an error if the database's current collation results in case sensitive table names - thanks [tiipe]

## 0.71.3

* Made SQL Server subscription storage & saga persister API accept connection string names (just like the SQL transport config)  - thanks [tiipe]

## 0.71.4

* Allow for specifying the messages table name on the SQL Server transport - thanks [tiipe]
* Modified SQL server-based persistence things to accept connection string _names_ as well - thanks [tiipe]
* Fixed subtle bug that would not remove the saga context from the current message context's items - thanks [dimajanzen]

## 0.72.0

* Added auditing capability - endpoints can now send a copy of the transport message to an audit queue whenever they have been successfully handled or published (which is the only two times when messages "disappear" - when handling a message, it "disappears", and when publishing to 0 subscribers, it also "disappears"). This can provide the basis for advanced tooling later on, e.g. for tracking correlation across systems, for gathering statistics etc. For now, go audit your messages - more tools will follow :)

## 0.73.0

* Updated RabbitMQ dependency - thanks [maxx1337]
* This version DOES NOT WORK because of the merge bug fixed in 0.75.0

## 0.74.0

* Upgraded to .NET 4.5 !!
* `IHandleMessagesAsync` introduced - allows for having `async` message handlers
* Fixed container adapters to correctly handle resolving async message handlers - thanks [arneeiri]
* This version DOES NOT WORK because of the merge bug fixed in 0.75.0

## 0.74.1

* Fixed bug that would not allow for configuring and starting a bus without an XML configuration section.
* This version DOES NOT WORK because of the merge bug fixed in 0.75.0

## 0.75.0

* Fixed merge bug that made published Rebus core assembly unusable!

## 0.75.1

* Fixed container adapter registration bug that would make it impossible to have `IMessageContext` injected into more than one handler in the pipeline. Also ensures that the container does not dispose the message context.

## 0.75.2

* Change SQL Server subscription storage command to be truly idempotent - thanks [tobiaxor]

## 0.76.0

* Auto-subscribing extension on `IBus` - thanks [seankearon]
* Updated Azure Service Bus dependency to 2.5.4

## 0.77.0

* Improved Serilog integration

## 0.77.1

* Made `PoisonMessageInfo` ctor public so that the `IErrorTracker` can actually be implemented outside of Rebus - thanks [bchavez]

## 0.78.0

* Added extension that allows for composing a chain-of-responsiblity-like way of determining message ownership - thanks [DixonD-git]
* Introduced a little bit of structure in the `Rebus.Extensions` package - might not be the final way, but it should do for now

## 0.78.1

* Added support for DryIoC - thanks [DixonD-git]

## 0.78.2

* Fixed DryIoc nuget package

## 0.79.0

* Changed `IStoreTimeouts` API to return a `DueTimeoutsResult` instead of an `IEnumerable<DueTimeout>`
* Made `SqlServerTimeoutStorage` grab row locks on found due timeouts, allowing for "competing timeout consumers"

## 0.80.0

* Changed default encoding of outgoing messages to be UTF8 instead of UTF7 when using the built-in JSON serializer
* Added `NewtonsoftJsonMessageSerializer` that is honest about its dependency on Newtonsoft JSON.NET and thus lets you customize the serialization settings - thanks [joshua5822]

## 0.80.1

* Support async initiation of sagas via `IAmInitiatedByAsync<>` - thanks [AndreaCuneo]

## 0.81.0

* Support for idempotent sagas via the `Rebus.IdempotentSagas` packages - thanks [pruiz]

## 0.82.0

* Updated MongoDB stuff to work with MongoDB 3/WiredTiger - thanks [caspertdk]

## 0.82.1

* Updated Serilog dep - thanks [tiipe]

## 0.83.0

* Fixed concurrent message send in file system transport - thanks [mgibas]

## 0.84.0

* Made Azure Service Bus transport stop the peek lock renewal timer when the transaction context goes into the commit/rollback/cleanup phase. Seems more right, and it avoids a pesky race that could result in confusing `MessageLockLostException`s if the message would happen to be successfully completed right before attempting to renew the peek lock.

## 0.90.0

* Refactored most of Rebus! NOTE: (very) breaking change!! - 0.90.0 version series will function as ALPHA and BETA of what will become Rebus 2.0.0
* Introduced pipelines for message send and receive
* New configuration API based on Injectionist
* Simpler transaction handling, simpler `ITransport` abstration
* Idempotent sagas
* Several new integrations: Jil, Azure Storage Queues, Amazon SQS
* Async to the core! (i.e. remember to `bus.Send(yourMessage).Wait()` if you cannot `await bus.Send(yourMessage)`)
* Routing based on topics - type-based routing ("Rebus Classic") is just a subset of this
* Batching features completely removed
* In-memory transport can be used for in-process communication and testing
* Ground laid for more advanced control of Rebus internals, e.g. to implement auto-scaling of number of workers, diagnostics, etc.
* Tests refactored to make it much much easier to introduce new implementations based on contract tests

## 0.90.1

* Added `TransactionScope` support via the `Rebus.TransactionScope` package (note: requires at least .NET 4.5.1 for `TransactionScopeAsyncFlowOption.Enabled` to be there)

## 0.90.2

* Added ability to storage subscriptions in a JSON file

## 0.90.3

* Added RavenDB persistence for subscriptions and timeouts - thanks [mclausen]

## 0.90.4

* Added experimental legacy compatility option (`.Options(o => o.EnableLegacyCompatibility())`)

## 0.90.5

* Made MSMQ transport work better in legacy mode

## 0.90.6

* Added ability to use external timeout manager

## 0.90.7

* Added some more headers to audited messages
* Added PostgreSQL persistence

## 0.90.8

* Added pub/sub support to legacy compatibility mode
* Changed `AzureServiceBusTransport` to work with topics when doing pub/sub which then avoids having to configure subscription storage when working with Azure Service Bus


## 0.90.9

* Separated error tracking out behind `IErrorTracker` interface, allowing for e.g. keeping error counts in a database somewhere, thus allowing for multiple parallel workers to not exceed maximum delivery attempts
* Added ability to auto-add headers to outgoing messages by using `[Header("some_headers", "some_value")]`

## 0.91.0

* Changed SQL persistence to work with `IDbConnectionProvider` as originally intended - thanks [MrMDavidson]
* Made Azure Service Bus transport use the native message deferral mechanism
* Made Azure Storage Queues transport use the native message deferral mechanism

## 0.92.0

* Made SQL Server transport use a `visible` field in the database to implement message deferral (warning: schema change)

## 0.92.1

* Fixed RabbitMQ NuGet dependency to explicitly depend on 3.5.4 because silly NuGet will default to the lowest version and that does not play well with strong naming and actually having versions on assemblies

## 0.92.2

* Fixed RabbitMQ transport bug that would create wrong queue bindings - please update to this version :)

## 0.92.3

* Changed `SqlTransport` to use the cryptic `DELETE OUTPUT` style query yielding ~ 10 times performance improvement - thanks [MrMDavidson] for a very well-documented PR :)

## 0.92.4

* Added one-way client mode + appropriate configuration extensions for all transports but Amazon SQS (it requires some more work)

## 0.93.0

* Updated MongoDB driver dependency to 2.0.1 and rewrote MongoDB persistence to take advantage of `async`/`await` - thanks [kevbite]

## 0.94.0

* Made the type-based pub/sub API default and moved the raw string-based topic API into `bus.Advanced.Topics`

## 0.95.0

* Re-introduced the previous Azure Service Bus implementation that relied only on queues to work - can be used with the Azure Service Bus Basic tier

## 0.96.0

* Moved the explicit routing function to an advanced routing API
* Added saga data snapshotting + snapshot storages for SQL Server and MongoDB
* Updated Newtonsoft JSON.NET dep to 7.0.1
* Added file system-based saga snapshot storage

## 0.97.0

* Change RabbitMQ transport to allow for using Rabbit's native pub/sub capabilities, thus removing the need for a subscription storage

## 0.98.0

* Updated SimpleInjector dependency to 3.0.1
* Added saga auditing mechanism that can output mutations to the log
* Added file system transport
* Updated Azure Service Bus dependency to 3.0.1 
* Updated Azure Storage dep to 5.0.0

## 0.98.1

* Set message label on sent MSMQ messages (is shown in MSMQ tools like Rebus Snoop etc.)

## 0.98.2

* Added transport message routing capability

## 0.98.3

* Made disposal of resources more consistent (still not entirely consistent though, depends on importance)

## 0.98.4

* Added `IsNew` property to `Saga` base class allowing saga handlers to easily determine whether the instance is new

## 0.98.5

* Added one-way client mode for Amazon SQS transport

## 0.98.6

* Added "per Rebus message" lifestyle to Windsor container configuration extensions

## 0.98.7

* Added simple 2nd level retries mechanism
* Added ability to forward the current transport message (optionally supplying some extra headers)
* Added configurable idle time backoff strategy

## 0.98.8

* Fixed bug that could result in double-resolving handler instances with Ninject, Castle Windsor, and Unity because of a lazy-evaluated `IEnumerable`

## 0.98.9

* Fixed MSMQ remote queue path formatting

## 0.98.10

* Extended built-in handler activator with `Register` overloads that allow for registering handler factory functions that accept `IMessageContext` and `(IBus, IMessageContext)` as arguments

## 0.98.11

* Added `IMessageContext.AbortDispatch()` which aborts dispatch of the current message to any handlers following the one currently being executed.

## 0.98.12

* Added ability to mark saga data as unchanged by calling `MarkAsUnchanged()` on the saga handler.

## 0.99.0

* Inject loggers. Will remove static logging things later.
* Allow for enabling partitioning with Azure Service Bus transports
* Changed Azure Service Bus transports to use streams as the message body to avoid silly XML-wrapping - thanks [meyce]
* Updated WindowsAzure.ServiceBus dependency to 3.0.4
* Updated WindowsAzure.Storage dependency to 6.0.0

## 0.99.1

* Added Serilog log event enricher + configuration extension for including Rebus' correlation ID in log events
* Added custom NLog layout renderer that outputs the correlation ID of the message currently being handled in the `${rebus-correlation-id}` variable

## 0.99.2

* Fixed NLog nuget dependency

## 0.99.3

* Access to more useful information on `Failed<TMessage>`

## 0.99.4

* Added no-inlining jit directive to the Windsor package's `AutoRegisterHandlersFromThisAssembly` method because it looks like handlers are sometimes not picked up as they should

## 0.99.5

* Replaced Windsor's assembly-scanning with manual scan

## 0.99.6

* Set correlation ID, content type, and label properties on brokered messages with Azure Service Bus transport

## 0.99.7

* Limit length of header values used when using Azure Service Bus transport

## 0.99.8

* Fixed it so that delivery will not be retried indefinitely on commit exceptions

## 0.99.9

* Changed RabbitMQ routing to use two exchanges: one for direct addressing, and one for pub/sub messaging. This way, "clean" RabbitMQ topics can be subscribed to and then used when publishing, allowing for subscribing to topics using wildcards.

## 0.99.10

* Fixed nuspec on StructureMap package, made SimpleInjector package dependency version criteria more tolerant, and updated the Unity dependency to v 4

## 0.99.11

* Added ability to immediately forward messages on certain exception types (optionally when those exceptions satisfy some predicate)

## 0.99.12

* Added LightInject container adapter - thanks [puzsol]

## 0.99.13

* Added DryIoc container adapter - thanks [dadhi]

## 0.99.14

* General handling of receive errors by logging as warning

## 0.99.15

* Changed back to logging full exception details in the final ERROR log event

## 0.99.16

* Added `EnlistRebus` option to `Rebus.TransactionScopes`, allowing for easily enlisting an ambient Rebus transaction in an ambient .NET transaction

## 0.99.17

* Added `IBus` API overloads for `Subscribe` and `Unsubscribe` that accept a `Type` as a parameter - thanks [gertjvr]
* Fixed `ExpiredMessagesCleanup` warning because of locked rows when handling message for a long time with the SQL Server transport
* Introduced `rbs2-defer-recipient` header to designate the queue to deliver the message to when it returns - allows for doing request/reply with a defer in the middle without losing the return address (which must be transferred manually, though, unless you `bus.Advanced.TransportMessage.Defer`)
* Crude attempt at allowing for sagas to resolve their conflicts by overriding `ResolveConflict`

## 0.99.18

* Fixed bug that would fail saga data auditing when the message could not be correlated with a saga data instance

## 0.99.19

* Fixed Rebus' SimpleInjector container adapter registrations to be able to resolve `IMessageContext` as part of the container's verification process

## 0.99.20

* Fixed bug in Amazon SQS transport that would silently ignore errors when sending messages - thanks [gertjvr]

## 0.99.21

* Small changes to Rebus' `TransactionScope` enlistment support

## 0.99.22

* Added RavenDB saga persister - thanks [bjomi]

## 0.99.23

* Fixed it so that SQL Server transport does not start the background "expired messages cleanup" task when it is a one-way client

## 0.99.24

* Fixed bug in in-mem saga storage that would accidentally enforce uniqueness of correlation properties across saga data types

## 0.99.25

* Fixed options configuration API to be more consistent and thus less prone to confusion - thanks [xenoputtss]
* Added experimental unit of work API

## 0.99.26

* Fixed bug in RavenDB saga persister - thanks [bjomi] and [jsvahn]
* Fixed bug in Injectionist that could lead to resolve instances sometimes now being properly initialized/disposed

## 0.99.27

* Added Wire serializer

## 0.99.28

* Automatically set correlation property on newly initiated saga data when possible (we try to do it when there's one single correlation property for the message, and ignore failure to do so)

## 0.99.29

* Fixed Rebus.MongoDb package (nuspec was lying about its MongoDB driver dependency)

## 0.99.30

* Removed hardcoded region settings in purge operation with SQS transport - thanks [gertjvr]
* Better error message when attempting to complete a message whose lock has been lost with ASB

## 0.99.31

* Added unit of work guards and fixed bug that would result in exceptions when providing no rollback/cleanup action when using the async version

## 0.99.32

* Fixed logging of the configured region with Amazon SQS transport - thanks [gertjvr]
* Added experiment in-process hosting of OWIN endpoints via the Rebus.Owin package

## 0.99.33

* Fixed bug where an exception thrown while correlating an incoming message with a saga would not be included as inner exception - thanks [mortenherman]

## 0.99.34

* Made small improvements to Rebus.Async (added timeout option + added ability to remove abandoned replied when their age exceeds a configurable threshold)

## 0.99.35

* Fixed bug that caused the Azure Service Bus transport to not be properly initialized when using the "Basic" tier - thanks [torangel]

## 0.99.36

* Added Protobuf serializer
* Much improved error message when sending to non-existent queue with Azure Service Bus
* Changed `Failed<TMessage>` to be `IFailed<TMessage>` (and thus an interface) in order to make it covariant
* Added Wire serializer configuration extensions

## 0.99.37

* Fixed subtle unintented behavior so that messages inherited from an initiating type can initiate sagas too
* Enabled true polymorphic correlation

## 0.99.38

* Fixed saga correlation bus introduced in 0.99.37

## 0.99.39

* Brough back `FakeBus` - an implementation of `IBus` that records everything that happens to it as events which you may query during the assert-phase of your tests
* Added `SagaFixture` to ease saga testing

## 0.99.40

* Added correlation sequence number as an auto-flowing header too - can be used to deduce causation
* Fixed bug that could accidentally overwrite the ID of a saga because of the nice auto-setter behavior

## 0.99.41

* Fixed RavenDB subscription and timeout storage

## 0.99.42

* Fixed bug in Rebus' protobuf serializer that caused it to be unable to serialize Rebus' control bus messages

## 0.99.43

* Updated StructureMap dependency to 4.1.2.386 - thanks [dougkwilson]
* Made isolation level and timeout configurable when using the `TransactionScope` support extension

## 0.99.44

* Added option for Azure Service Bus transport to skip queue creation to make it possible to use a read-only SAS key instead of a connection string with manage rights - thanks [torangel]
* Made due timeouts poll interval configurable
* Made RavenDB subscription storage much more tolerant towards concurrency exceptions when topic documents are experiencing contention

## 0.99.45

* Added ability to set up fake saga data in `SagaFixture`
* Added method to clear recorded events of `FakeBus`

## 0.99.46

* Better error behavior when deferring a message from a one-way client without setting the defer-recipient

## 0.99.47

* Moved defer-recipient header check to the pipeline, giving other pipeline steps a chance to set it

## 0.99.48

* Don't rethrow `ResolutionException` inside another `ResolutionException` in case of configuration errors - the stack trace reveals the call stack so nicely, there's no need to have 10 layers of exceptions too
* Marked topic-based routing configuration API as obsolete (type-based routing is perfectly capable of using raw topics if you like)
* Added fallback capability to the router (i.e. the ability to configure an endpoint that is used when none of the mappings match)
* Fixed bug in retry strategy step that could accidentally keep tracked message IDs for too long
* Prohibit sending `IFailed<TMessage>` anywhere (because it is most likely an error)

## 0.99.50

* Fixed concurrency issues in RavenDB saga storage - remember to use optimistic concurrency regardless of the configuration of the document store

## 0.99.51

* Updated RabbitMQ dependency to 3.6.1
* Updated Newtonsoft JSON.NET dependency to 8.0.3 across the board
* Implemented ability for RabbitMQ transport to skip exchange and queue declarations as well as input queue bindings
* Renamed `Rebus.AzureStorageQueues` NuGet package to `Rebus.AzureStorage` because it has integration things for Azure storage
* Made RabbitMQ transport automatically declare & bind destination queues when they're used the first time (to avoid sending a message into nowhere)

## 0.99.52

* Moved `.UseExternalTimeoutManager(...)` configuration method to the `.Timeouts(t => ...)` configurer because it more natural
* Added ability for JSON file-based subscription storage to be centralized
* Updated Azure Service Bus dependency to 3.2.0

## 0.99.53

* Extended polymorphic saga correlation to make proper use of implemented interfaces too

## 0.99.55

* Real pause (5 s) when the next transport message cannot be received
* Added ability to configure worker shutdown timeout to allow for longer-running tasks to finish - thanks [Rzpeg]

## 0.99.56

* Changed timeout settings on Azure Service Bus transport to respect the setting from the connection string - thanks [Rzpeg]
* Changed RabbitMQ transport to use `QueueingBasicConsumer` instead of polling - thanks [Hangsolow]
* Separated encryption algorithm out into injectable and thus configurable `IEncryptor` service - thanks [zabulus]
* Added data bus feature with data storages for SQL Server, the file system, and in-mem (for testing)
* Fixed issue with high disk activity when using MSMQ

## 0.99.57

* Added ability to specify custom client properties with RabbitMQ

## 0.99.58

* Updated LightInject to 4.0.9
* Updated StructureMap to 4.2.0.402
* Updated DryIoC to 2.5.0
* Updated Serilog to 1.5.14
* Updated NLog to 4.3.4
* Updated Log4net to 2.0.5
* Updated RavenDB client to 3.0.30115
* Added ability to explicitly configure in-mem subscription storage
* Added ability for in-mem subscription storage to share a subscriber store and become "centralized" (can be used in conjunction with in-mem transport to emulate in memory everything that can be achieved with a real multicast-enabled transport like RabbitMQ, Azure Service Bus, etc.)


## 0.99.59

* Fixed MSMQ mangled message receive so that the message is not "lost"
* Added cancellation support to the `Receive` operation of the transport - thanks [Rzpeg]

## 0.99.60

* Changed data type of the SQL Server saga storage `[data]` column to `VARBINARY(MAX)` because `NVARCHAR(MAX)` was extremely slow! (existing tables with `NVARCHAR(MAX)` data should still work fine - a simple schema check is made at startup)
* Added Azure blobs-based data bus storage

## 0.99.61

* Added ability configure prefetch count with RabbitMQ
* Added a few additional defensive RabbitMQ reconnection measures, like e.g. throw out prefetched messages if the connection is lost

## 0.99.62

* Added simple metadata API to data bus

## 0.99.63

* Maintain time of last read access in all data bus storages
* Made `DataBusAttachment` serializable with all currently supported serializers (JSON.NET, Jil, Wire, and Protobuf)

## 0.99.64

* Fixed potential locked-file issue when multiple readers are reading the same data with the data bus

## 0.99.65

* Added MSMQ transport configuration builder to allow for customizing the `MessageQueue`, e.g. by setting/changing permissions

## 0.99.66

* Added file system-based saga storage and timeout storage - thanks [jeffreyabecker]
* Added Azure tables-based subscription storage - thanks [jeffreyabecker]
* Added Azure tables-based timeout storage - thanks [jeffreyabecker]
* Added experimental Azure blobs- and tables-based saga storage - thanks [jeffreyabecker]
* Added Rebus message handler convention to the StructureMap integration - thanks [jeffreyabecker]
* Created `Rebus.Recipes` convenience package with helpful extensions for identity propagation and consistent persistence configurations - thanks [jeffreyabecker]
* Fixed subtle MSMQ receive blocked thread timing quirks
* Fixed exception on message deferral for very short intervals - thanks [jeffreyabecker]
* Added configuration API for using user-provided DB connection with SQL Server - thanks [zabulus]

## 0.99.67

* Added MsgPack serializer
* Updated Newtonsoft JSON.NET to 9.0.1 throughout
* Added ability to skip encryption of a particular message by adding the `rbs2-disable-encryption` header (can be found as a constant in `EncryptionHeaders.DisableEncryptionHeader`)
* Provide real `Exception`s in `IFailed<TMessage>`

## 0.99.68

* Provide optional Jil configuration `Options` parameter, allowing for customizing serialization settings - thanks [Rzpeg]
* Make RabbitMQ transport accept multiple connection strings separated by , or ; which will then be cycled on connection failures
* Fix very subtle bug in saga persisters that would result in sometimes loading saga data of the wrong type when having multiple saga handlers with different saga data types in the same endpoint, handling the same message, correlating by ID - affected persisters: Azure Storage, SQL Server, PostgreSQL, RavenDB, File System
* Fix subtle bug in how the ambient transaction context is picked up that would sometimes (when another bus is used from withing a message handler, and only with some transports) result in ending up doing `Send` on the other bus' transport

## 0.99.70

* Update AWS SDK version to latest (AWSSDK.Core 3.1.9.1, AWSSDK.SQS 3.1.0.12) - thanks [gertjvr]
* Make RabbitMQ transport tolerate incoming message without ID (try to assign from RabbitMQ ID and ultimately calculate Knuth hash from message body)

## 0.99.71

* Fix bug in RavenDB saga persister that would not properly guard saga data against race conditions in the face of concurrent updates
* Add thread pool-based worker factory that can be enabled by going `UseThreadPoolMessageDispatch` on the options configurer

## 0.99.72

* Respect worker shutdown timeout also when stopping the worker
* Back off slightly when there is no work to do

## 0.99.73

* Add GZIPping capability to data bus storage - can be enabled by attaching `.UseCompression()` in the data bus configuration builder
* Factor forwarding of failed messages to error queues out into `PoisonQueueErrorHandler` which implements `IErrorHandler`. Make room for customizing what to do about failed messages.

## 0.99.74

* Mark assemblies as CLS compliant becase VB.NET and F# programmers are most welcome too - thanks [NKnusperer]
* Update Serilog dependency to 2.1.0 - thanks [NKnusperer]
* Limit number of workers to match max parallelism
* Make thread pool-based workers default (old strategy can still be had by calling `o.UseClassicRebusWorkersMessageDispatch()`)
* Update NLog dependency to 4.3.7 - thanks [SvenVandenbrande]
* Update SimpleInjector dependency to 3.2.0 - thanks [SvenVandenbrande]
* Make adjustment to new thread pool-based workers that makes better use of async receive APIs of transports
* Update Wire dependency to 0.8.0
* Update Autofac dependency to 4.0.1
* Fix bug in Amazon SQS transport that would cause it to be unable to receive messages if the last created queue was not the transport's own input queue

## 2.0.0-a2

* Improve SQL transport expired messages cleanup to hit an index - thanks [xenoputtss]

## 2.0.0-a7

* Update to .NET 4.5.2 because it is the lowest framework version currently supported by Microsoft

## 2.0.0-a8

* Update NUnit dependency to 3.4.1

## 2.0.0-a9

* Fix file-based lock which was kept for longer than necessary (i.e. until GC would collect the `FileStream` that had not been properly disposed)

## 2.0.0-a10

* Experimentally multi-targeting .NET 4.5, 4.5.2, 4.6, and 4.6.1 (but it dit NOT work for 4.6 and 4.6.1)

## 2.0.0-a11

* Back to targeting .NET 4.5. only

## 2.0.0-a13

* Added ability to set up the advanced bus APIs for testing
* Proper assembly versions on DLLs

## 2.0.0-b01

* Move MSMQ things to separate repository and NuGet package `Rebus.Msmq`

## 2.0.0-b02

* Move SQL Server things to separate repository and NuGet package `Rebus.SqlServer`
* Remove legacy worker factory

## 2.0.0-b03

* Add separate wait methods to `ISyncBackoffStrategy` in order to differentiate between waiting because no more parallel operations are allowed, and waiting because no message was received
* Add `deliveryTimeoutSeconds` paramater to `Deliver` method of `SagaFixture` in order to allow for not timing out when e.g. step-debugging saga message processing

## 2.0.0

* This is Rebus 2 :)

## 2.0.1

* THIS is Rebus 2 :o)

## 2.0.2

* Allow for customizing how the ambient transaction context is accessed (e.g. by backing it with `HttpContext.Current.Items` if that works better in your case)

## 2.1.0

* Add ability to forward to multiple recipients with a transport message forwarder function

## 2.1.1

* Add missing Injectionist access methods on `RebusLoggingConfigurer`

## 2.1.2

* Fix bug that would only accept one set of correlation properties for each saga data type. Now it works when multiple saga handlers use the same saga data type.

## 2.1.3

* Add additional allowed saga correlation property types: `bool`, `byte`, `short`, and `long`

## 2.1.4

* Fix `BuiltinHandlerActivator` disposal race condition bug (could accidentally call a handler method with a `null` bus during shutdown)
* Fix bug that would cause a saga data instance explicitly added to the `SagaFixture` to be completely ignored - thanks [madstt]

## 2.1.5

* Add a couple of strategic logging statements around message dispatch

## 2.1.6

* Fix bug that can result in accidentally logging `IndexOutOfRangeExceptions`s when entering idle state, just when the server clock is adjusted back in time

## 3.0.0

* Add synchronous bus API which can be accessed via `bus.Advanced.SyncBus` that exposes synchronous `bus.Send`, etc. operations
* Add synchronous transaction context `DefaultSyncTransactionContext` which is completed with a synchronous `.Complete()` method
* Move Rebus 1 (i.e. versions <= 0.84.0) legacy compatibility feature to separate package: [Rebus.LegacyCompatibility](https://github.com/rebus-org/Rebus.LegacyCompatibility) (no worries: Rebus 2 and 3 can talk just fine!)
* Change transaction context API to be much more intuitive `DefaultTransactionContext` and `DefaultSyncTransactionContext` now automatically make the transaction context ambient
* Removed `GetCurrentClassLogger` because the stack frame walking turned out to be unreliable in the face of what seems to be new, more aggressive method inlining
* Add "out-of-handlers" data bus attachment read methods to `IDataBus`, which allows for reading attachments from outside message handlers

## 3.0.1

* Provide `FakeSyncBus` implementation of `ISyncBus`, which can be used to record events for testing

<<<<<<< HEAD
## 4.0.0

* Hide some internal types that were never meant to be part of the API
* Add correlation configuration API to make it easy to correlate headers of incoming messages with saga data

=======
## 3.0.2

* Fix bug that caused uncompressed or unencrypted message bodies to be sent when forwarding messages
>>>>>>> 906743c7

---

[AndreaCuneo]: https://github.com/AndreaCuneo
[arneeiri]: https://github.com/arneeiri
[bchavez]: https://github.com/bchavez
[bjomi]: https://github.com/bjomi
[caspertdk]: https://github.com/caspertdk
[dadhi]: https://github.com/dadhi
[dev4ce]: https://github.com/dev4ce
[dimajanzen]: https://github.com/dimajanzen
[DixonD-git]: https://github.com/DixonD-git
[dougkwilson]: https://github.com/dougkwilson
[fritsduus]: https://github.com/fritsduus
[gertjvr]: https://github.com/gertjvr
[hagbarddenstore]: https://github.com/hagbarddenstore
[Hangsolow]: https://github.com/Hangsolow
[jasperdk]: https://github.com/jasperdk
[jeffreyabecker]: https://github.com/jeffreyabecker
[joshua5822]: https://github.com/joshua5822
[jsvahn]: https://github.com/jsvahn
[kevbite]: https://github.com/kevbite
[krivin]: https://github.com/krivin
[madstt]: https://github.com/madstt
[maeserichar]: https://github.com/maeserichar
[maxx1337]: https://github.com/maxx1337
[mclausen]: https://github.com/mclausen
[meyce]: https://github.com/Meyce
[mgayeski]: https://github.com/mgayeski
[mgibas]: https://github.com/mgibas
[mortenherman]: https://github.com/mortenherman
[MrMDavidson]: https://github.com/MrMDavidson
[NKnusperer]: https://github.com/NKnusperer
[oguzhaneren]: https://github.com/oguzhaneren
[PeteProgrammer]: https://github.com/PeteProgrammer
[pruiz]: https://github.com/pruiz
[puzsol]: https://github.com/puzsol
[runes83]: https://github.com/runes83
[Rzpeg]: https://github.com/Rzpeg
[seankearon]: https://github.com/seankearon
[SvenVandenbrande]: https://github.com/SvenVandenbrande
[tiipe]: https://github.com/tiipe
[tobiaxor]: https://github.com/tobiaxor
[torangel]: https://github.com/torangel
[xenoputtss]: https://github.com/xenoputtss
[zabulus]: https://github.com/zabulus<|MERGE_RESOLUTION|>--- conflicted
+++ resolved
@@ -1140,17 +1140,15 @@
 
 * Provide `FakeSyncBus` implementation of `ISyncBus`, which can be used to record events for testing
 
-<<<<<<< HEAD
+## 3.0.2
+
+* Fix bug that caused uncompressed or unencrypted message bodies to be sent when forwarding messages
+
 ## 4.0.0
 
 * Hide some internal types that were never meant to be part of the API
 * Add correlation configuration API to make it easy to correlate headers of incoming messages with saga data
 
-=======
-## 3.0.2
-
-* Fix bug that caused uncompressed or unencrypted message bodies to be sent when forwarding messages
->>>>>>> 906743c7
 
 ---
 
