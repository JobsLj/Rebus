<<<<<<< HEAD
﻿using System;
using System.Collections.Generic;
using System.Data;
using System.Linq;
=======
﻿using System.Data;
using System.Reflection;
>>>>>>> 953203a8
using System.Threading.Tasks;
using Dapper;
using Microsoft.AspNet.SignalR;
using Newtonsoft.Json.Linq;
using log4net;
using System.Linq;

namespace Rebus.FleetKeeper
{
    public class FleetKeeperHub : Hub
    {
        static readonly ILog Log = LogManager.GetLogger(MethodBase.GetCurrentMethod().DeclaringType);

        readonly IDbConnection dbConnection;

        /* On fk web client connect get a snapshot of the current status from persistence
         * 
         * When a fk server get snapshot from all busses that can gve them
         * When a bus is started get snapshot from bus
         * 
         * Snapshot: number of messages currently in inputqueue and error queue that are for this bus
         * 
         * 
         * Bus started
         * Transport message received
         * Message handled/failed
         * Message failed
         * Bus stopped
         * Log appended
         *
         *
         * 
         */

        public FleetKeeperHub(IDbConnection dbConnection)
        {
            this.dbConnection = dbConnection;
            
<<<<<<< HEAD
=======
            Log.Debug("Ensuring 'Events' table exists");

>>>>>>> 953203a8
            dbConnection.Execute(@"
                create table if not exists Events (
                Id integer primary key autoincrement,
                Data text)");
        }

        public async Task AsWebClient()
        {
            Log.DebugFormat("New web client: {0}", Context.ConnectionId);

            await Groups.Add(Context.ConnectionId, "webclients");

<<<<<<< HEAD
            var aggregate = LoadAggregate();
            aggregate.ApplyStateToClient();
=======
            var events = dbConnection.Query<string>("select Data from Events")
                                     .ToList();
            
            Log.DebugFormat("'Replaying' {0} events to {1}", events.Count, Context.ConnectionId);
            
            foreach (var @event in events)
            {
                Apply(JObject.Parse(@event));
            }
>>>>>>> 953203a8
        }

        public Task AsBusClient()
        {
            Log.DebugFormat("New bus client: {0}", Context.ConnectionId);

            return Groups.Add(Context.ConnectionId, "busclients");
        }

        public void ReceiveFromBus(JObject @event)
        {
            Persist(@event);
            Apply(@event);
        }

        public void SendToBus(string message)
        {
            Clients.All.addEndpoint(message);
        }

        internal void Persist(JObject @event)
        {
            Log.DebugFormat("Inserting {0}", (string)@event["Name"]);

            dbConnection.Execute("insert into Events (Data) values (@Data)", new {Data = @event.ToString()});
        }

        public void Apply(JObject @event)
        {
<<<<<<< HEAD
            var aggregate = LoadAggregate();
            aggregate.Apply(@event, applyToClient: true);
=======
            var eventname = (string)@event["Name"];
            
            switch (eventname)
            {
                case "BusStarted":
                    ApplyBusStarted(@event);
                    break;
                case "BusStopped":
                    ApplyBusStopped(@event);
                    break;
            }
>>>>>>> 953203a8
        }

        Aggregate LoadAggregate()
        {
            var events = dbConnection.Query<string>("select Data from Events");
            var aggregate = (Aggregate) Activator.CreateInstance(typeof (BusAggregate), this);
            aggregate.LoadFromHistory(events.Select(JObject.Parse));
            return aggregate;
        }

        protected override void Dispose(bool disposing)
        {
          //  Log.Info("Disposing DB connection");
         //   dbConnection.Dispose();
        }
    }
}<|MERGE_RESOLUTION|>--- conflicted
+++ resolved
@@ -1,140 +1,91 @@
-<<<<<<< HEAD
-﻿using System;
-using System.Collections.Generic;
-using System.Data;
-using System.Linq;
-=======
-﻿using System.Data;
-using System.Reflection;
->>>>>>> 953203a8
-using System.Threading.Tasks;
-using Dapper;
-using Microsoft.AspNet.SignalR;
-using Newtonsoft.Json.Linq;
-using log4net;
-using System.Linq;
-
-namespace Rebus.FleetKeeper
-{
-    public class FleetKeeperHub : Hub
-    {
-        static readonly ILog Log = LogManager.GetLogger(MethodBase.GetCurrentMethod().DeclaringType);
-
-        readonly IDbConnection dbConnection;
-
-        /* On fk web client connect get a snapshot of the current status from persistence
-         * 
-         * When a fk server get snapshot from all busses that can gve them
-         * When a bus is started get snapshot from bus
-         * 
-         * Snapshot: number of messages currently in inputqueue and error queue that are for this bus
-         * 
-         * 
-         * Bus started
-         * Transport message received
-         * Message handled/failed
-         * Message failed
-         * Bus stopped
-         * Log appended
-         *
-         *
-         * 
-         */
-
-        public FleetKeeperHub(IDbConnection dbConnection)
-        {
-            this.dbConnection = dbConnection;
-            
-<<<<<<< HEAD
-=======
-            Log.Debug("Ensuring 'Events' table exists");
-
->>>>>>> 953203a8
-            dbConnection.Execute(@"
-                create table if not exists Events (
-                Id integer primary key autoincrement,
-                Data text)");
-        }
-
-        public async Task AsWebClient()
-        {
-            Log.DebugFormat("New web client: {0}", Context.ConnectionId);
-
-            await Groups.Add(Context.ConnectionId, "webclients");
-
-<<<<<<< HEAD
-            var aggregate = LoadAggregate();
-            aggregate.ApplyStateToClient();
-=======
-            var events = dbConnection.Query<string>("select Data from Events")
-                                     .ToList();
-            
-            Log.DebugFormat("'Replaying' {0} events to {1}", events.Count, Context.ConnectionId);
-            
-            foreach (var @event in events)
-            {
-                Apply(JObject.Parse(@event));
-            }
->>>>>>> 953203a8
-        }
-
-        public Task AsBusClient()
-        {
-            Log.DebugFormat("New bus client: {0}", Context.ConnectionId);
-
-            return Groups.Add(Context.ConnectionId, "busclients");
-        }
-
-        public void ReceiveFromBus(JObject @event)
-        {
-            Persist(@event);
-            Apply(@event);
-        }
-
-        public void SendToBus(string message)
-        {
-            Clients.All.addEndpoint(message);
-        }
-
-        internal void Persist(JObject @event)
-        {
-            Log.DebugFormat("Inserting {0}", (string)@event["Name"]);
-
-            dbConnection.Execute("insert into Events (Data) values (@Data)", new {Data = @event.ToString()});
-        }
-
-        public void Apply(JObject @event)
-        {
-<<<<<<< HEAD
-            var aggregate = LoadAggregate();
-            aggregate.Apply(@event, applyToClient: true);
-=======
-            var eventname = (string)@event["Name"];
-            
-            switch (eventname)
-            {
-                case "BusStarted":
-                    ApplyBusStarted(@event);
-                    break;
-                case "BusStopped":
-                    ApplyBusStopped(@event);
-                    break;
-            }
->>>>>>> 953203a8
-        }
-
-        Aggregate LoadAggregate()
-        {
-            var events = dbConnection.Query<string>("select Data from Events");
-            var aggregate = (Aggregate) Activator.CreateInstance(typeof (BusAggregate), this);
-            aggregate.LoadFromHistory(events.Select(JObject.Parse));
-            return aggregate;
-        }
-
-        protected override void Dispose(bool disposing)
-        {
-          //  Log.Info("Disposing DB connection");
-         //   dbConnection.Dispose();
-        }
-    }
+﻿using System;
+using System.Collections.Generic;
+using System.Data;
+using System.Linq;
+using System.Reflection;
+using System.Threading.Tasks;
+using Dapper;
+using Microsoft.AspNet.SignalR;
+using Newtonsoft.Json.Linq;
+using log4net;
+using System.Linq;
+
+namespace Rebus.FleetKeeper
+{
+    public class FleetKeeperHub : Hub
+    {
+        static readonly ILog Log = LogManager.GetLogger(MethodBase.GetCurrentMethod().DeclaringType);
+
+        readonly IDbConnection dbConnection;
+
+        public FleetKeeperHub(IDbConnection dbConnection)
+        {
+            this.dbConnection = dbConnection;
+            
+            Log.Debug("Ensuring 'Events' table exists");
+
+            dbConnection.Execute(@"
+                create table if not exists Events (
+                Id integer primary key autoincrement,
+                Data text)");
+        }
+
+        public async Task AsWebClient()
+        {
+            Log.DebugFormat("New web client: {0}", Context.ConnectionId);
+
+            await Groups.Add(Context.ConnectionId, "webclients");
+
+            var aggregate = LoadAggregate();
+            aggregate.ApplyStateToClient();
+        }
+
+        public Task AsBusClient()
+        {
+            Log.DebugFormat("New bus client: {0}", Context.ConnectionId);
+
+            return Groups.Add(Context.ConnectionId, "busclients");
+        }
+
+        public void ReceiveFromBus(JObject @event)
+        {
+            Persist(@event);
+            Apply(@event);
+        }
+
+        public void SendToBus(string message)
+        {
+            Clients.All.addEndpoint(message);
+        }
+
+        internal void Persist(JObject @event)
+        {
+            Log.DebugFormat("Inserting {0}", (string)@event["Name"]);
+
+            dbConnection.Execute("insert into Events (Data) values (@Data)", new {Data = @event.ToString()});
+        }
+
+        public void Apply(JObject @event)
+        {
+            var aggregate = LoadAggregate();
+            aggregate.Apply(@event, applyToClient: true);
+        }
+
+        Aggregate LoadAggregate()
+        {
+            var events = dbConnection.Query<string>("select Data from Events");
+            var aggregate = (Aggregate) Activator.CreateInstance(typeof (BusAggregate), this);
+            var numberOfEvents = aggregate.LoadFromHistory(events.Select(JObject.Parse));
+            
+            Log.DebugFormat("'Replaying' {0} events to {1}", numberOfEvents, Context.ConnectionId);
+
+            return aggregate;
+        }
+
+        protected override void Dispose(bool disposing)
+        {
+            Log.Info("Disposing DB connection");
+            dbConnection.Dispose();
+        }
+    }
 }